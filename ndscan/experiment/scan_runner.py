--- conflicted
+++ resolved
@@ -105,13 +105,16 @@
 
     def _run_scan_on_host(self, fragment: ExpFragment, points: Iterator[Tuple],
                           axes: List[ScanAxis], axis_sinks: List[ResultSink]) -> None:
-<<<<<<< HEAD
         scan_loop_was_paused = False
 
         tracer = trace.get_tracer(__name__)
         with tracer.start_as_current_span("scan_on_host"):
             while True:
                 with tracer.start_as_current_span("scan_on_host_uninterrupted"):
+                    # After every pause(), pull in dataset changes (immediately as well
+                    # to catch changes between the time the experiment is prepared and
+                    # when it is run, to keep the semantics uniform).
+                    fragment.recompute_param_defaults()
                     try:
                         fragment.host_setup()
                         try:
@@ -150,46 +153,11 @@
                 if hasattr(self.core, "close"):
                     self.core.close()
                 self.scheduler.pause()
-                fragment.recompute_param_defaults()
-=======
-        while True:
-            # After every pause(), pull in dataset changes (immediately as well to catch
-            # changes between the time the experiment is prepared and when it is run, to
-            # keep the semantics uniform).
-            fragment.recompute_param_defaults()
-            try:
-                fragment.host_setup()
-                try:
-                    while True:
-                        axis_values = next(points, None)
-                        if axis_values is None:
-                            return
-                        for (axis, value, sink) in zip(axes, axis_values, axis_sinks):
-                            axis.param_store.set_value(value)
-                            sink.push(value)
-                        fragment.device_setup()
-                        fragment.run_once()
-                        if self.scheduler.check_pause():
-                            break
-                finally:
-                    fragment.device_cleanup()
-            finally:
-                fragment.host_cleanup()
-            # Host-only scans don't necessarily make a connection to the core device,
-            # but we close any connection that was made here anyway in case the user
-            # forgot to do so elsewhere. Otherwise, the connection might fail after the
-            # pause. artiq.sim.devices.Core and other dummy core devices that could very
-            # reasonably be used with a host-only scan don't have a close() method,
-            # though, so check for its existence first.
-            if hasattr(self.core, "close"):
-                self.core.close()
-            self.scheduler.pause()
->>>>>>> 1f3e8da6
 
     def _run_scan_on_core_device(self, fragment: ExpFragment, points: list,
                                  axes: List[ScanAxis],
                                  axis_sinks: List[ResultSink]) -> None:
-<<<<<<< HEAD
+
         tracer = trace.get_tracer(__name__)
         with tracer.start_as_current_span("scan_on_core"):
             # Stash away _ragment in member variable to pacify ARTIQ compiler; there
@@ -240,6 +208,10 @@
             self._kscan_update_host_param_stores()
             while True:
                 with tracer.start_as_current_span("scan_on_core_uninterrupted"):
+                    # After every pause(), pull in dataset changes (immediately as well
+                    # to catch changes between the time the experiment is prepared and
+                    # when it is run, to keep the semantics uniform).
+                    self._kscan_fragment.recompute_param_defaults()
                     try:
                         self._kscan_fragment.host_setup()
                         self._kscan_run_loop(run_chunk)
@@ -250,68 +222,6 @@
                         self._kscan_fragment.host_cleanup()
                         self.core.comm.close()
                 self.scheduler.pause()
-                self._kscan_fragment.recompute_param_defaults()
-=======
-        # Stash away fragment in member variable to pacify ARTIQ compiler; there is no
-        # reason this shouldn't just be passed along and materialised as a global.
-        self._kscan_fragment = fragment
-
-        # Set up members to be accessed from the kernel through the
-        # _kscan_param_values_chunk RPC call later.
-        self._kscan_points = points
-        self._kscan_axes = axes
-        self._kscan_axis_sinks = axis_sinks
-
-        # Stash away points in current kernel chunk until they have been marked
-        # complete so we can resume from interruptions.
-        self._kscan_current_chunk = []
-
-        # Interval between scheduler.check_pause() calls on the core device (or rather,
-        # the minimum interval; calls are only made after a point has been completed).
-        self._kscan_pause_check_interval_mu = self.core.seconds_to_mu(0.2)
-        self._kscan_last_pause_check_mu = np.int64(0)
-
-        # _kscan_param_values_chunk returns a tuple of lists of values, one for each
-        # scan axis. Synthesize a return type annotation (`def foo(self): -> …`) with
-        # the concrete type for this scan so the compiler can infer the types in
-        # run_chunk() correctly.
-        self._kscan_param_values_chunk.__func__.__annotations__ = {
-            "return":
-            TTuple([
-                TList(type_string_to_param(a.param_schema["type"]).CompilerType)
-                for a in axes
-            ])
-        }
-
-        # Build kernel function that calls _kscan_param_values_chunk() and iterates over
-        # the returned values, assigning them to the respective parameter stores and
-        # calling _kscan_run_point() for each.
-        #
-        # Currently, this can't be expressed as generic code, as there is no way to
-        # express indexing or deconstructing a tuple of values of inhomogeneous types
-        # without actually writing it out as an assignment from a tuple value.
-        for i, axis in enumerate(axes):
-            setattr(self, "_kscan_param_setter_{}".format(i),
-                    axis.param_store.set_value)
-        run_chunk = self._build_kscan_run_chunk(len(axes))
-
-        self._kscan_update_host_param_stores()
-        while True:
-            # After every pause(), pull in dataset changes (immediately as well to catch
-            # changes between the time the experiment is prepared and when it is run, to
-            # keep the semantics uniform).
-            self._kscan_fragment.recompute_param_defaults()
-            try:
-                self._kscan_fragment.host_setup()
-                self._kscan_run_loop(run_chunk)
-                if self._kscan_is_out_of_points():
-                    # No more points; finished successfully.
-                    return
-            finally:
-                self._kscan_fragment.host_cleanup()
-                self.core.comm.close()
-            self.scheduler.pause()
->>>>>>> 1f3e8da6
 
     def _build_kscan_run_chunk(self, num_axes):
         param_decl = " ".join("p{0},".format(idx) for idx in range(num_axes))
