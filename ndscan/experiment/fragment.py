--- conflicted
+++ resolved
@@ -4,13 +4,9 @@
 import logging
 from typing import Any, Dict, List, Iterable, Type, Tuple, Optional
 
-<<<<<<< HEAD
 from opentelemetry import trace
 
-from .default_analysis import DefaultAnalysis
-=======
 from .default_analysis import DefaultAnalysis, ResultPrefixAnalysisWrapper
->>>>>>> 4fcbe3ad
 from .parameters import ParamHandle, ParamStore
 from .result_channels import ResultChannel, FloatChannel
 from .utils import is_kernel, path_matches_spec
@@ -66,7 +62,6 @@
 
         klass = self.__class__
         mod = klass.__module__
-<<<<<<< HEAD
         tracer = trace.get_tracer(__name__)
         with tracer.start_as_current_span("build_fragment", attributes={
             "class_name": klass.__qualname__,
@@ -93,11 +88,13 @@
             # device_cleanup() to forward to subfragments.
             self._device_setup_subfragments_impl = kernel_from_string(["self"], "\n".join([
                 "self.{}.device_setup()".format(s._fragment_path[-1])
-                for s in self._subfragments
+                for s in self._subfragments if s not in self._detached_subfragments
             ]) or "pass", portable)
 
             code = ""
             for s in self._subfragments[::-1]:
+                if s in self._detached_subfragments:
+                    continue
                 frag = "self." + s._fragment_path[-1]
                 code += "try:\n"
                 code += "    {}.device_cleanup()\n".format(frag)
@@ -106,45 +103,6 @@
                     s._stringize_path())
             self._device_cleanup_subfragments_impl = kernel_from_string(
                 ["self", "logger"], code[:-1] if code else "pass", portable)
-=======
-        # KLUDGE: Strip prefix added by file_import() to make path matches compatible
-        # across dashboard/artiq_run and the worker running the experiment. Should be
-        # fixed at the source.
-        for f in ["artiq_run_", "artiq_worker_", "file_import_"]:
-            mod = strip_prefix(mod, f)
-        self.fqn = mod + "." + klass.__qualname__
-
-        # Mangle the arguments into the FQN, so they can be used to parametrise
-        # the parameter definitions.
-        # TODO: Also handle kwargs, make sure this generates valid identifiers.
-        for a in args:
-            self.fqn += "_"
-            self.fqn += str(a)
-
-        self._building = True
-        self.build_fragment(*args, **kwargs)
-        self._building = False
-
-        # Now that we know all subfragments, synthesise code for device_setup() and
-        # device_cleanup() to forward to subfragments.
-        self._device_setup_subfragments_impl = kernel_from_string(["self"], "\n".join([
-            "self.{}.device_setup()".format(s._fragment_path[-1])
-            for s in self._subfragments if s not in self._detached_subfragments
-        ]) or "pass", portable)
-
-        code = ""
-        for s in self._subfragments[::-1]:
-            if s in self._detached_subfragments:
-                continue
-            frag = "self." + s._fragment_path[-1]
-            code += "try:\n"
-            code += "    {}.device_cleanup()\n".format(frag)
-            code += "except Exception:\n"
-            code += "    logger.error(\"Cleanup failed for '{}'.\")\n".format(
-                s._stringize_path())
-        self._device_cleanup_subfragments_impl = kernel_from_string(
-            ["self", "logger"], code[:-1] if code else "pass", portable)
->>>>>>> 4fcbe3ad
 
     def host_setup(self):
         """Perform host-side initialisation.
